"""Library of routines for supporting PHYling process."""
from __future__ import annotations

import csv
import gzip
import logging
import re
import shutil
import subprocess
import sys
import tempfile
from copy import deepcopy
from io import BytesIO
from itertools import product
from multiprocessing.dummy import Pool
from pathlib import Path

import pyhmmer
from Bio import AlignIO, SeqIO
from Bio.Align import MultipleSeqAlignment
from Bio.Seq import Seq
from Bio.SeqRecord import SeqRecord
from clipkit.helpers import SeqType, get_gap_chars, keep_trim_and_log
from clipkit.modes import TrimmingMode

import phyling.config


def concat_Bytes_streams(files: list) -> tuple[BytesIO, list]:
    """Create a in-memory BytesIO to hold the concatenated fasta files.

    Attributes
    ----------
    files : list
        A list of fasta files.

    Return
    ------
    BytesIO
        A BytesIO object that can use as a regular bytes stream.
    list
        A list that includes a tuple of start and end index of each fasta file.
    """
    concat_stream = BytesIO()
    seq_count = []
    count = 0
    for file in files:
        start_idx = count
        f = open(file, "rb")
        if f.read(2) == b"\x1f\x8b":
            f.close()
            f = gzip.open(file, "rb")
        else:
            f.seek(0)
        for line in f.readlines():
            concat_stream.write(line)
            if line.startswith(b">"):
                count += 1
        concat_stream.write(b"\n")
        f.close()
        seq_count.append((start_idx, count))
    concat_stream.seek(0)  # Change the stream position to the start of the stream
    return concat_stream, seq_count


def dict_merge(dicts_list: list[dict]) -> dict:
    """Merge dictionaries with this helper function."""
    result = {}
    for d in dicts_list:
        for k, v in d.items():
            result.setdefault(k, set()).add(v)
    return result


class msa_generator:
    """Generate a multiple sequence alignment using hmmer or muscle."""

    def __init__(self, inputs: list[Path]):
        """Initialize the MSA generator object."""
        self._inputs = inputs
        concat_stream, self._seq_count = concat_Bytes_streams(inputs)
        seq_file = pyhmmer.easel.SequenceFile(concat_stream, digital=True)
        # Use the concatenated fasta in order to retrieve sequences by index later
        self._sequences = seq_file.read_block()
        self.fastastrip_re = re.compile(r'(\.(aa|pep|cds|fna|faa))?\.(fasta|fa|fas|seq|faa|fna)(\.gz)?')

    def _load_hmms(self) -> dict[pyhmmer.plan7.HMM]:
        """Run the pyhmmer steps for loading HMMs for search or alignment."""
        hmms = {}
        for hmm_path in list(self._markerset.iterdir()):
            with pyhmmer.plan7.HMMFile(hmm_path) as hmm_file:
                hmm = hmm_file.read()
            hmms[hmm.name.decode()] = hmm
        logging.info(f"Found {len(hmms)} hmm markers")
        return hmms

    def _get_cutoffs(self) -> dict:
        """Retrieve the E-value cutoffs for each specific HMM to use in searching."""
        cutoffs = {}
        try:
            with open(self._markerset.parent / "scores_cutoff") as f:
                for line in csv.reader(f, delimiter="\t"):
                    if line[0].startswith("#"):
                        continue
                    cutoffs[line[0]] = float(line[1])
            logging.info(f"Found {len(cutoffs)} hmm marker cutoffs")
        except FileNotFoundError:
            logging.warning("HMM cutoff file not found")
        return cutoffs

    def _run_hmmsearch(
        self, sample: str, sequence: pyhmmer.easel.DigitalSequence, cutoffs: dict, evalue: float, threads: int = 4
    ) -> dict:
        """Run the hmmsearch process using the pyhmmer library.

        This supports multithreaded running. Empirical testing shows that efficiency drops off after more than
        four (4) CPU threads are used so the defaults are best here if applied.

        """
        results = {}
        for hits in pyhmmer.hmmsearch(self._hmms.values(), sequence, cpus=threads):
            cog = hits.query_name.decode()
            for hit in hits:
                if (cutoffs and hit.score < cutoffs[cog]) or (not cutoffs and hit.evalue > evalue):
                    continue
                results.setdefault(cog, hit.name)
                break  # The first hit in hits is the best hit
        logging.info(f"hmmsearch on {sample} done")
        return results

    def search(self, markerset: Path, evalue: float, threads: int) -> None:
        """Search a database of proteins with a set of HMMs to find matching protein sequences."""
        self._markerset = markerset
        self._hmms = self._load_hmms()
        cutoffs = self._get_cutoffs()
        if len(cutoffs) == len(self._hmms):
            logging.info("Use HMM cutoff file to determine cutoff")
        else:
            logging.info("Use evalue to determine cutoff")
            cutoffs = None

        search_res = []
        self._kh = pyhmmer.easel.KeyHash()
        for idx, sample in enumerate(self._inputs):
            # Select the sequences of each sample
            sub_sequences = self._sequences[self._seq_count[idx][0]: self._seq_count[idx][1]]
            for seq in sub_sequences:
                # Replace description to taxon name
                seq.description = sample.name.encode()
                # Use a KeyHash to store seq.name/index pairs which can be used to retrieve
                # ortholog sequences by SequenceObject[kh[seq.name]]
                self._kh.add(seq.name)
            if threads >= 8:
                pass
            else:
                # Single process mode
                logging.debug(f"Run in single process mode with {threads} threads")
                search_res.append(self._run_hmmsearch(sample.name, sub_sequences, cutoffs, evalue, threads))
        # Multi processes mode
        if threads >= 8:
            processes = threads // 4
            logging.debug(f"Run in multiprocesses mode. {processes} jobs with 4 threads for each are run concurrently")
            with Pool(processes) as pool:
                search_res = pool.starmap(
                    self._run_hmmsearch,
                    [
                        (
                            sample.name,
                            self._sequences[self._seq_count[idx][0]: self._seq_count[idx][1]],
                            cutoffs,
                            evalue,
                        )
                        for idx, sample in enumerate(self._inputs)
                    ],
                )
        self.orthologs = dict_merge(search_res)

    @property
    def filter_orthologs(self):
        """Filter the found sequence hits from an HMM search."""
        try:
            self.orthologs = dict(filter(lambda item: len(item[1]) >= 3, self.orthologs.items()))
        except AttributeError:
            logging.error("No orthologs dictionary found. Please make sure the search function was run successfully")
        logging.info(f"Found {len(self.orthologs)} orthologs shared among at least 3 samples")

    def _run_hmmalign(self, hmm: str, hits: set) -> MultipleSeqAlignment:
        """Perform an alignment of a set of protein sequences against a target HMM using pyhmmer."""
        # Create an empty SequenceBlock object to store the sequences of the orthologs
        seqs = pyhmmer.easel.DigitalSequenceBlock(pyhmmer.easel.Alphabet.amino())
        for hit in hits:
            seqs.append(self._sequences[self._kh[hit]])

        # HMMalign the ortholog sequences to the corresponding HMM markers
        hmm_profile = self._hmms[hmm]
        MSA = pyhmmer.hmmalign(hmm_profile, seqs, trim=True)

        # Create an empty MultipleSeqAlignment object to store the alignment results
        alignment = MultipleSeqAlignment([])
        for name, aligned_seq, seq_info in zip(MSA.names, MSA.alignment, MSA.sequences):
            # strip the .fasta or .aa.fasta from the filename
            seqid = self.fastastrip_re.sub(r'', seq_info.description.decode())
            alignment.append(
                SeqRecord(
                    Seq(re.sub(r"[ZzBbXx\*\.]", "-", aligned_seq)),
                    id=seqid,
                    name=name.decode(),
                    description=seqid,
                )
            )
        return alignment

    def _run_muscle(self, hmm: str, hits: set, output: str) -> MultipleSeqAlignment:
        """Run the multiple sequence alignment tool muscle. This assumes muscle v5 CLI interface and options."""
        with open(f"{output}/{hmm}.{phyling.config.prot_aln_ext}", "wb+") as f:
            for hit in hits:
                seq = self._sequences[self._kh[hit]].copy()
                seq.name = deepcopy(seq.description)
                seq.description = b""
                seq.write(f)

        _ = subprocess.check_call(
            ["muscle", "-align", f"{output}/{hmm}.faa",
             "-output", f"{output}/{hmm}.{phyling.config.prot_aln_ext}",
             "-threads", "1"],
            stdout=subprocess.DEVNULL,
            stderr=subprocess.STDOUT,
        )
        alignment = AlignIO.read(f"{output}/{hmm}.{phyling.config.prot_aln_ext}", "fasta")
        return alignment

    # Fill sequence with "-" for missing samples
    def _fill_missing_taxon(self, taxonList: list, alignment: MultipleSeqAlignment) -> MultipleSeqAlignment:
        """Include empty gap-only strings in alignment for taxa lacking an ortholog."""
        missing = set(taxonList) - {seq.id for seq in alignment}
        for sample in missing:
            alignment.append(
                SeqRecord(
                    Seq("-" * alignment.get_alignment_length()),
                    id=sample,
                    description=sample,
                )
            )
        return alignment

    def _run_clipkit(self, hmm: str, alignment: MultipleSeqAlignment) -> MultipleSeqAlignment:
        # Use clipkit to trim MSA alignment
        logger = logging.getLogger()
        logger.setLevel("ERROR")
        for handler in logger.handlers:
            handler.setLevel("ERROR")
        keep_msa, _, _ = keep_trim_and_log(
            alignment,
            gaps=0.9,
            mode=TrimmingMode("gappy"),
            use_log=False,
            out_file_name=f"{hmm}.{phyling.config.prot_aln_ext}",
            complement=False,
            gap_chars=get_gap_chars(SeqType.aa),
            quiet=True,
        )

        alignment = keep_msa.to_bio_msa()
        logger.setLevel("INFO")
        for handler in logger.handlers:
            handler.setLevel("INFO")
        return alignment

    def align(self, output: Path, method: str, non_trim: bool, concat: bool, threads: int) -> None:
        """Align a set of identify orthologous proteins."""
        concat_alignments = {sample.name: "" for sample in self._inputs}

        concat_alignments = MultipleSeqAlignment([])
        for sample in self._inputs:
            # strip the filename extension from name so that this resembles sp name
            seqid = self.fastastrip_re.sub(r'', sample.name)
            concat_alignments.append(SeqRecord(Seq(""), id=seqid, description=""))
        concat_alignments.sort()

        # Parallelize the MSA step
        logging.info(f"Use {method} for MSA")
        logging.info(f"Use {threads} threads to parallelize MSA")
        with Pool(threads) as pool:
            if method == "muscle":
                with tempfile.TemporaryDirectory() as tempdir:
                    logging.debug(f"Create tempdir at: {tempdir}")
                    alignmentList = pool.starmap(
                        self._run_muscle, [(hmm, hits, tempdir) for hmm, hits in self.orthologs.items()]
                    )
            else:
                alignmentList = pool.starmap(self._run_hmmalign, [(hmm, hits) for hmm, hits in self.orthologs.items()])
            logging.info("MSA done")
            if concat:
                alignmentList = pool.starmap(
                    self._fill_missing_taxon, product([[seq.id for seq in concat_alignments]], alignmentList)
                )
                logging.info("Filling missing taxon done")

            # Output the alignment fasta without clipkit trimming
            if not non_trim:
                alignmentList = pool.starmap(
                    self._run_clipkit, zip([hmm for hmm in self.orthologs.keys()], alignmentList)
                )
                logging.info("Clipkit done")

        for hmm, alignment in zip([hmm for hmm in self.orthologs.keys()], alignmentList):
            output_aa = output / f"{hmm}.{phyling.config.protein_ext}"
            alignment.sort()
            if concat:
                concat_alignments += alignment
            else:
                with open(output_aa, "w") as f:
                    SeqIO.write(alignment, f, format="fasta")

        if concat:
            output_concat = output / f"concat_alignments.{phyling.config.prot_aln_ext}"
            with open(output_concat, "w") as f:
                SeqIO.write(concat_alignments, f, format="fasta")
            logging.info(f"Output concatenated fasta to {output_concat}")
        else:
            logging.info(f"Output individual fasta to folder {output}")


def main(inputs, input_dir, output, markerset, evalue, method, non_trim, concat, threads, **kwargs):
    """
    Perform multiple sequence alignment (MSA) on orthologous sequences that match the hmm markers across samples.

    Initially, HMMsearch is used to match the samples against a given markerset and report the top hit of each sample
    for each hmm marker, representing "orthologs" across all samples. In order to build a tree, minimum of 3 samples
    should be used. If the bitscore cutoff file is present in the hmms folder, it will be used as the cutoff. Otherwise,
    an evalue of 1e-10 will be used as the default cutoff.

    Sequences corresponding to orthologs found in more than 3 samples are extracted from each input. These sequences
    then undergo MSA with hmmalign or muscle. The resulting alignment is further trimmed using clipkit by default. You
    can use the -n/--non_trim option to skip the trimming step.

    By default, the alignment results are output separately for each hmm marker. The consensus tree method is applying
    by default to construct a phylogenetic tree. You can use the -c/--concat option to concatenate the aligned
    sequences by sample and build a single tree afterward.
    """
    # If args.input_dir is used to instead of args.inputs
    if input_dir:
        inputs = list(Path(input_dir).iterdir())
    else:
        inputs = [Path(sample) for sample in inputs]
    # Check input files, terminate if less than 3 files
    if len(inputs) < 3:
        logging.error("Should have at least 3 input files")
        sys.exit(1)
    output = Path(output)
    output.mkdir(exist_ok=True)
    # Check if output dir is empty
    if any(output.iterdir()):
        logging.warning(f"Output directory {output} is not empty. Aborted")
        sys.exit(1)
<<<<<<< HEAD
    if method == "muscle" and not shutil.which("muscle"):
        logging.error(
            'muscle not found. Please install it through "conda install -c bioconda muscle>=5.1" '
            "or build from the source following the instruction on https://github.com/rcedgar/muscle"
        )
        sys.exit(1)
    markerset = Path(markerset)
=======

    if not markerset.exists():
        markerset = Path(phyling.config.default_HMM, markerset, 'hmms')
    else:
        markerset = Path(markerset)

    if not markerset.exists():
        logging.error(f"Markerset folder does not exist {markerset} - did you download BUSCO?")
        sys.exit(1)
>>>>>>> fb8adcfb

    msa = msa_generator(inputs)
    msa.search(markerset, evalue=evalue, threads=threads)
    msa.filter_orthologs
    msa.align(output, non_trim=non_trim, method=method, concat=concat, threads=threads)<|MERGE_RESOLUTION|>--- conflicted
+++ resolved
@@ -353,15 +353,12 @@
     if any(output.iterdir()):
         logging.warning(f"Output directory {output} is not empty. Aborted")
         sys.exit(1)
-<<<<<<< HEAD
     if method == "muscle" and not shutil.which("muscle"):
         logging.error(
             'muscle not found. Please install it through "conda install -c bioconda muscle>=5.1" '
             "or build from the source following the instruction on https://github.com/rcedgar/muscle"
         )
         sys.exit(1)
-    markerset = Path(markerset)
-=======
 
     if not markerset.exists():
         markerset = Path(phyling.config.default_HMM, markerset, 'hmms')
@@ -371,7 +368,6 @@
     if not markerset.exists():
         logging.error(f"Markerset folder does not exist {markerset} - did you download BUSCO?")
         sys.exit(1)
->>>>>>> fb8adcfb
 
     msa = msa_generator(inputs)
     msa.search(markerset, evalue=evalue, threads=threads)
